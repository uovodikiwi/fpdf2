### 
# MkDocs Configuration File.
# 
# To build these docs, change to base of repository and run `mkdocs build` and
# docs will be build into site_dir variable value in this file.
# 
# Alternatively, there is a script in the `scripts` folder for convenience.
### 
site_name: fpdf2
site_url: https://pyfpdf.github.io/fpdf2/
repo_url: https://github.com/PyFPDF/fpdf2
site_description: fpdf2 - minimalist PDF creation library for Python
docs_dir: docs/
site_dir: public/
use_directory_urls: false
edit_uri: edit/master/docs
theme:
  name: material
  custom_dir: docs/overrides/
markdown_extensions: [toc, pymdownx.highlight, pymdownx.superfences]
nav:
<<<<<<< HEAD
- 'Project Home':                   'index.md'
- 'Tutorial':                       'Tutorial.md'
- 'Existing PDFs':                  'ExistingPDFs.md'
- 'HTML':                           'HTML.md'
- 'Links':                          'Links.md'
- 'Tables':                         'Tables.md'
- 'Layout':
  - 'Page format and orientation':  'PageFormatAndOrientation.md'
  - 'Margins':                      'Margins.md'
  - 'Page breaks':                  'PageBreaks.md'
- 'Text styling':                   'TextStyling.md'
- 'Barcodes':                       'Barcodes.md'
- 'Metadata':                       'Metadata.md'
- 'Logging':                        'Logging.md'
- 'Templates':                      'Templates.md'
- 'Unicode':                        'Unicode.md'
- 'Web2Py':                         'Web2Py.md'
- 'API':                            'https://pyfpdf.github.io/fpdf2/fpdf/'
=======
- 'Project Home':          'index.md'
- 'Tutorial':              'Tutorial.md'
- 'Existing PDFs':         'ExistingPDFs.md'
- 'HTML':                  'HTML.md'
- 'Links':                 'Links.md'
- 'Tables':                'Tables.md'
- 'Page breaks':           'PageBreaks.md'
- 'Text styling':          'TextStyling.md'
- 'Shapes':                'Shapes.md'
- 'Barcodes':              'Barcodes.md'
- 'Metadata':              'Metadata.md'
- 'Logging':               'Logging.md'
- 'Templates':             'Templates.md'
- 'Unicode':               'Unicode.md'
- 'Web2Py':                'Web2Py.md'
- 'API':                   'https://pyfpdf.github.io/fpdf2/fpdf/'
>>>>>>> 06e7c43f
- 'ReferenceManual':
  - 'Reference Manual':             'ReferenceManual.md'
  - 'accept_page_break':            'reference/accept_page_break.md'
  - 'add_font':                     'reference/add_font.md'
  - 'add_link':                     'reference/add_link.md'
  - 'add_page':                     'reference/add_page.md'
  - 'alias_nb_pages':               'reference/alias_nb_pages.md'
  - 'cell':                         'reference/cell.md'
  - 'close':                        'reference/close.md'
  - 'dashed_line':                  'reference/dashed_line.md'
  - 'ellipse':                      'reference/ellipse.md'
  - 'error':                        'reference/error.md'
  - 'FPDF':                         'reference/FPDF.md'
  - 'footer':                       'reference/footer.md'
  - 'get_string_width':             'reference/get_string_width.md'
  - 'get_x':                        'reference/get_x.md'
  - 'get_y':                        'reference/get_y.md'
  - 'header':                       'reference/header.md'
  - 'image':                        'reference/image.md'
  - 'load_resource':                'reference/load_resource.md'
  - 'line':                         'reference/line.md'
  - 'link':                         'reference/link.md'
  - 'ln':                           'reference/ln.md'
  - 'multi_cell':                   'reference/multi_cell.md'
  - 'open':                         'reference/open.md'
  - 'output':                       'reference/output.md'
  - 'page_no':                      'reference/page_no.md'
  - 'rect':                         'reference/rect.md'
  - 'set_author':                   'reference/set_author.md'
  - 'rotate':                       'reference/rotate.md'
  - 'rotation':                     'reference/rotation.md'
  - 'set_auto_page_break':          'reference/set_auto_page_break.md'
  - 'set_compression':              'reference/set_compression.md'
  - 'set_creator':                  'reference/set_creator.md'
  - 'set_doc_option':               'reference/set_doc_option.md'
  - 'set_display_mode':             'reference/set_display_mode.md'
  - 'set_draw_color':               'reference/set_draw_color.md'
  - 'set_fill_color':               'reference/set_fill_color.md'
  - 'set_font':                     'reference/set_font.md'
  - 'set_font_size':                'reference/set_font_size.md'
  - 'set_keywords':                 'reference/set_keywords.md'
  - 'set_left_margin':              'reference/set_left_margin.md'
  - 'set_line_width':               'reference/set_line_width.md'
  - 'set_link':                     'reference/set_link.md'
  - 'set_margins':                  'reference/set_margins.md'
  - 'set_right_margin':             'reference/set_right_margin.md'
  - 'set_stretching':               'reference/set_stretching.md'
  - 'set_subject':                  'reference/set_subject.md'
  - 'set_text_color':               'reference/set_text_color.md'
  - 'set_title':                    'reference/set_title.md'
  - 'set_top_margin':               'reference/set_top_margin.md'
  - 'set_x':                        'reference/set_x.md'
  - 'set_xy':                       'reference/set_xy.md'
  - 'set_y':                        'reference/set_y.md'
  - 'text':                         'reference/text.md'
  - 'write':                        'reference/write.md'
  - 'write_html':                   'reference/write_html.md'
- 'Development':                    'Development.md'
- 'FAQ':                            'FAQ.md'<|MERGE_RESOLUTION|>--- conflicted
+++ resolved
@@ -19,7 +19,6 @@
   custom_dir: docs/overrides/
 markdown_extensions: [toc, pymdownx.highlight, pymdownx.superfences]
 nav:
-<<<<<<< HEAD
 - 'Project Home':                   'index.md'
 - 'Tutorial':                       'Tutorial.md'
 - 'Existing PDFs':                  'ExistingPDFs.md'
@@ -31,6 +30,7 @@
   - 'Margins':                      'Margins.md'
   - 'Page breaks':                  'PageBreaks.md'
 - 'Text styling':                   'TextStyling.md'
+- 'Shapes':                         'Shapes.md'
 - 'Barcodes':                       'Barcodes.md'
 - 'Metadata':                       'Metadata.md'
 - 'Logging':                        'Logging.md'
@@ -38,24 +38,6 @@
 - 'Unicode':                        'Unicode.md'
 - 'Web2Py':                         'Web2Py.md'
 - 'API':                            'https://pyfpdf.github.io/fpdf2/fpdf/'
-=======
-- 'Project Home':          'index.md'
-- 'Tutorial':              'Tutorial.md'
-- 'Existing PDFs':         'ExistingPDFs.md'
-- 'HTML':                  'HTML.md'
-- 'Links':                 'Links.md'
-- 'Tables':                'Tables.md'
-- 'Page breaks':           'PageBreaks.md'
-- 'Text styling':          'TextStyling.md'
-- 'Shapes':                'Shapes.md'
-- 'Barcodes':              'Barcodes.md'
-- 'Metadata':              'Metadata.md'
-- 'Logging':               'Logging.md'
-- 'Templates':             'Templates.md'
-- 'Unicode':               'Unicode.md'
-- 'Web2Py':                'Web2Py.md'
-- 'API':                   'https://pyfpdf.github.io/fpdf2/fpdf/'
->>>>>>> 06e7c43f
 - 'ReferenceManual':
   - 'Reference Manual':             'ReferenceManual.md'
   - 'accept_page_break':            'reference/accept_page_break.md'
